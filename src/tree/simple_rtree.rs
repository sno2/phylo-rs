use std::collections::{HashMap, HashSet};

use crate::node::*;
use crate::iter::node_iter::*;
use crate::iter::edge_iter::*;

pub type EdgeWeight = f64;

pub trait SimpleRTree {
<<<<<<< HEAD


    //Add node to tree
    fn add_node(&mut self,is_leaf:bool)->NodeID;

    //Add child to node
    fn add_child(&mut self,parent:&NodeID, child:NodeID,distance:EdgeWeight);

    fn assign_taxa(&mut self,node:&NodeID, taxa:&str);
    
=======
>>>>>>> 3610dba8
    /// Returns root node id
    fn get_root(&self)->&NodeID;
    
    /// Returns all node ids
    fn get_nodes(&self)->&HashMap<NodeID, NodeType>;
    
    /// Returns children node ids for given node id 
<<<<<<< HEAD
    fn get_children(&self, node_id: &NodeID)->Option<&HashSet<NodeID>>;
=======
    fn get_children(&self, node_id: &NodeID)->Option<&Vec<(Option<EdgeWeight>, NodeID)>>;
>>>>>>> 3610dba8
    
    /// Returns all leaf node ids
    fn get_leaves(&self, node_id: &NodeID)->HashSet<NodeID>;
    
    /// Returns full subtree rooted at given node
    fn get_subtree(&self, node_id: &NodeID)->Box<dyn SimpleRTree>;
    
    /// Returns most recent common ancestor of give node set
    fn get_mrca(&self, node_id_list: Vec<&NodeID>)->NodeID;
    
    /// Checks if the given node is a leaf node
    fn is_leaf(&self, node_id: &NodeID)->bool;
    
    /// Attaches input tree to self by spliting an edge
    fn graft_subtree(&mut self, tree: Box<dyn SimpleRTree>, edge: (&NodeID, &NodeID));
    
    /// Returns subtree starting at given node, while corresponding nodes from self.
    fn extract_subtree(&mut self, node_id: &NodeID)-> Box<dyn SimpleRTree>;

    ///Returns an iterator that iterates over the nodes in Pre-order
    fn iter_node_pre(&self, start_node_id: &NodeID)->PreOrdNodes;
    
    ///Returns an iterator that iterates over the nodes in Post-order
    fn iter_node_post(&self, start_node_id: &NodeID)->PostOrdNodes;
    
    ///Returns an iterator that iterates over the edges in Pre-order
    fn iter_edges_pre(&self, start_node_id: &NodeID)->PreOrdEdges;
    
    ///Returns an iterator that iterates over the edges in Post-order
    fn iter_edges_post(&self, start_node_id: &NodeID)->PostOrdEdges;

    /// Returns all node ids in path from root to given node
    fn get_ancestors(&self, node_id: &NodeID)->Vec<&NodeID>;

    /// Returns pairwise distance matrix of the taxa. If weighted is true, then returns sum of edge weights along paths connecting leaves of tree
    fn leaf_distance_matrix(&self, weighted: bool)->Vec<Vec<EdgeWeight>>;

    /// Rerootes tree at given node.
    fn reroot_at_node(&mut self, node_id: &NodeID);
    
    /// Rerootes tree at edge.
    fn reroot_at_edge(&mut self, edge: (&NodeID, &NodeID));

    /// Inserts node in the middle of edge given by pair of node ids
    fn insert_internal_node(&mut self, edge: (NodeID, NodeID), edge_weights:(Option<EdgeWeight>, Option<EdgeWeight>));

    /// Returns distance of node from root. If weighted is true, it returns sum of edges from root to self.
    fn distance_from_root(&self, weighted: bool)->f64;

    /// Returns bipartition induced by edge
    fn get_bipartition(&self, edge: (&NodeID, &NodeID))->(HashSet<NodeID>, HashSet<NodeID>);

    /// Returns cluster of node
    fn get_cluster(&self, node_id: &NodeID)-> HashSet<NodeID>;
}<|MERGE_RESOLUTION|>--- conflicted
+++ resolved
@@ -7,7 +7,6 @@
 pub type EdgeWeight = f64;
 
 pub trait SimpleRTree {
-<<<<<<< HEAD
 
 
     //Add node to tree
@@ -18,8 +17,6 @@
 
     fn assign_taxa(&mut self,node:&NodeID, taxa:&str);
     
-=======
->>>>>>> 3610dba8
     /// Returns root node id
     fn get_root(&self)->&NodeID;
     
@@ -27,11 +24,7 @@
     fn get_nodes(&self)->&HashMap<NodeID, NodeType>;
     
     /// Returns children node ids for given node id 
-<<<<<<< HEAD
     fn get_children(&self, node_id: &NodeID)->Option<&HashSet<NodeID>>;
-=======
-    fn get_children(&self, node_id: &NodeID)->Option<&Vec<(Option<EdgeWeight>, NodeID)>>;
->>>>>>> 3610dba8
     
     /// Returns all leaf node ids
     fn get_leaves(&self, node_id: &NodeID)->HashSet<NodeID>;
